//! Arbitrary auxilliary functions
use std::iter::Enumerate;

use crate::{
    asserts::assert_account_key,
    error::MplxRewardsError,
    state::{Mining, RewardPool},
};
use borsh::{BorshDeserialize, BorshSerialize};
use solana_program::{
    account_info::AccountInfo,
    clock::{Clock, SECONDS_PER_DAY},
    entrypoint::ProgramResult,
    msg,
    program::{invoke, invoke_signed},
    program_error::ProgramError,
    program_pack::Pack,
    pubkey::Pubkey,
    rent::Rent,
    system_instruction,
    sysvar::Sysvar,
};

/// Generates mining address
pub fn find_mining_program_address(
    program_id: &Pubkey,
    mining_owner: &Pubkey,
    reward_pool: &Pubkey,
) -> (Pubkey, u8) {
    Pubkey::find_program_address(
        &[
            "mining".as_bytes(),
            &mining_owner.to_bytes(),
            &reward_pool.to_bytes(),
        ],
        program_id,
    )
}

/// Generates vault address
pub fn find_vault_program_address(
    program_id: &Pubkey,
    reward_pool: &Pubkey,
    reward_mint: &Pubkey,
) -> (Pubkey, u8) {
    Pubkey::find_program_address(
        &[
            "vault".as_bytes(),
            &reward_pool.to_bytes(),
            &reward_mint.to_bytes(),
        ],
        program_id,
    )
}

/// Generates reward pool address
pub fn find_reward_pool_program_address(
    program_id: &Pubkey,
    authority_account: &Pubkey,
) -> (Pubkey, u8) {
    Pubkey::find_program_address(
        &["reward_pool".as_bytes(), &authority_account.to_bytes()],
        program_id,
    )
}

/// Create account
pub fn create_account<'a, S: Pack>(
    program_id: &Pubkey,
    from: AccountInfo<'a>,
    to: AccountInfo<'a>,
    signers_seeds: &[&[&[u8]]],
) -> ProgramResult {
    let rent = Rent::get()?;

    let ix = system_instruction::create_account(
        from.key,
        to.key,
        rent.minimum_balance(S::LEN),
        S::LEN as u64,
        program_id,
    );

    invoke_signed(&ix, &[from, to], signers_seeds)
}

/// Initialize SPL account instruction.
pub fn initialize_account<'a>(
    account: AccountInfo<'a>,
    mint: AccountInfo<'a>,
    authority: AccountInfo<'a>,
    rent: AccountInfo<'a>,
) -> ProgramResult {
    let ix = spl_token::instruction::initialize_account(
        &spl_token::id(),
        account.key,
        mint.key,
        authority.key,
    )?;

    invoke(&ix, &[account, mint, authority, rent])
}

/// SPL transfer instruction.
pub fn spl_transfer<'a>(
    source: AccountInfo<'a>,
    destination: AccountInfo<'a>,
    authority: AccountInfo<'a>,
    amount: u64,
    signers_seeds: &[&[&[u8]]],
) -> Result<(), ProgramError> {
    let ix = spl_token::instruction::transfer(
        &spl_token::id(),
        source.key,
        destination.key,
        authority.key,
        &[],
        amount,
    )?;

    invoke_signed(&ix, &[source, destination, authority], signers_seeds)
}

pub fn assert_and_deserialize_pool_and_mining<'a, 'b>(
    program_id: &Pubkey,
    mining_owner: &Pubkey,
    this_reward_pool: &'a AccountInfo<'b>,
    this_mining: &'a AccountInfo<'b>,
    this_deposit_authority: &'a AccountInfo<'b>,
) -> Result<(RewardPool, Mining), ProgramError> {
    let reward_pool = RewardPool::unpack(&this_reward_pool.data.borrow())?;
    let mining = Mining::unpack(&this_mining.data.borrow())?;

    let mining_pubkey = Pubkey::create_program_address(
        &[
            b"mining".as_ref(),
            mining_owner.as_ref(),
            this_reward_pool.key.as_ref(),
            &[mining.bump],
        ],
        program_id,
    )?;

    assert_account_key(this_mining, &mining_pubkey)?;
    assert_account_key(this_deposit_authority, &reward_pool.deposit_authority)?;
    assert_account_key(this_reward_pool, &mining.reward_pool)?;

    if mining_owner != &mining.owner {
        msg!(
            "Assert account error. Got {} Expected {}",
            *mining_owner,
            mining.owner
        );

        return Err(ProgramError::InvalidArgument);
    }

    Ok((reward_pool, mining))
}

/// Helper for parsing accounts with arbitrary input conditions
pub struct AccountLoader {}

impl AccountLoader {
    /// Checks that account is not initilized (it's pubkey is empty)
    pub fn next_uninitialized<'a, 'b, I: Iterator<Item = &'a AccountInfo<'b>>>(
        iter: &mut Enumerate<I>,
    ) -> Result<I::Item, ProgramError> {
        let (idx, acc) = iter.next().ok_or(ProgramError::NotEnoughAccountKeys)?;

        let AccountInfo {
            key,
            lamports,
            data,
            owner,
            ..
        } = acc;

        if **lamports.borrow() == 0 && data.borrow().is_empty() && *owner == &Pubkey::default() {
            return Ok(acc);
        }

        msg!("Account #{}:{} already initialized", idx, key,);
        Err(ProgramError::AccountAlreadyInitialized)
    }

    /// Checks if the next account has an owner with the specified address
    pub fn next_with_owner<'a, 'b, I: Iterator<Item = &'a AccountInfo<'b>>>(
        iter: &mut Enumerate<I>,
        owner: &Pubkey,
    ) -> Result<I::Item, ProgramError> {
        let (idx, acc) = iter.next().ok_or(ProgramError::NotEnoughAccountKeys)?;
        if acc.owner.eq(owner) {
            return Ok(acc);
        }

        msg!(
            "Account #{}:{} owner error. Got {} Expected {}",
            idx,
            acc.key,
            acc.owner,
            owner
        );
        Err(MplxRewardsError::InvalidAccountOwner.into())
    }

    /// Checks whether next account matches a given key
    pub fn next_with_key<'a, 'b, I: Iterator<Item = &'a AccountInfo<'b>>>(
        iter: &mut Enumerate<I>,
        key: &Pubkey,
    ) -> Result<I::Item, ProgramError> {
        let (idx, acc) = iter.next().ok_or(ProgramError::NotEnoughAccountKeys)?;
        if acc.key.eq(key) {
            return Ok(acc);
        }

        msg!(
            "Account #{}:{} assert error. Expected {}",
            idx,
            acc.key,
            key
        );
        Err(ProgramError::InvalidArgument)
    }

    /// Checks if next account is a signer
    pub fn next_signer<'a, 'b, I: Iterator<Item = &'a AccountInfo<'b>>>(
        iter: &mut Enumerate<I>,
    ) -> Result<I::Item, ProgramError> {
        let (idx, acc) = iter.next().ok_or(ProgramError::NotEnoughAccountKeys)?;
        if acc.is_signer {
            return Ok(acc);
        }

        msg!("Account #{}:{} missing signature", idx, acc.key,);
        Err(ProgramError::MissingRequiredSignature)
    }

    /// Load the account without any checks
    pub fn next_unchecked<'a, 'b, I: Iterator<Item = &'a AccountInfo<'b>>>(
        iter: &mut Enumerate<I>,
    ) -> Result<I::Item, ProgramError> {
        let (_, acc) = iter.next().ok_or(ProgramError::NotEnoughAccountKeys)?;
        Ok(acc)
    }

    /// Shows true when an iterator has more elements
    pub fn has_more<I: Iterator>(iter: &Enumerate<I>) -> bool {
        let (remaining_len, _) = iter.size_hint();
        remaining_len > 0
    }
}

/// LockupPeriod is used to define the time during which the lockup will recieve full reward
#[derive(BorshDeserialize, BorshSerialize, Debug, PartialEq, Eq, Clone, Copy, PartialOrd, Ord)]
pub enum LockupPeriod {
    /// Unreachable option
    None,
    /// Unlimited lockup period.
    Flex,
    /// Three months
    ThreeMonths,
    /// SixMonths
    SixMonths,
    /// OneYear
    OneYear,
}

impl LockupPeriod {
    /// Converts LockupPeriod into the Multiplier
    /// which will be used in rewards calculations
    pub fn multiplier(&self) -> u64 {
        match self {
            LockupPeriod::None => 0,
            LockupPeriod::ThreeMonths => 2,
            LockupPeriod::SixMonths => 4,
            LockupPeriod::OneYear => 6,
            LockupPeriod::Flex => 1,
        }
    }

    /// Calculates the time when a lockup should expire
    pub fn end_timestamp(&self, start_ts: u64) -> Result<u64, MplxRewardsError> {
        // conversion should be unfailable because negative timestamp means the ts is earlier than 1970y
        let beginning_of_the_day = start_ts - (start_ts % SECONDS_PER_DAY);

        match self {
            LockupPeriod::None => Err(MplxRewardsError::InvalidLockupPeriod),
            LockupPeriod::ThreeMonths => Ok(beginning_of_the_day + SECONDS_PER_DAY * 90),
            LockupPeriod::SixMonths => Ok(beginning_of_the_day + SECONDS_PER_DAY * 180),
            LockupPeriod::OneYear => Ok(beginning_of_the_day + SECONDS_PER_DAY * 365),
            LockupPeriod::Flex => Ok(beginning_of_the_day + SECONDS_PER_DAY * 5),
        }
    }
<<<<<<< HEAD

    /// Return number of days plain numbers to make them appliable for the self.weighted_stake_diff
    pub fn days(&self) -> Result<u64, MplxRewardsError> {
        match self {
            LockupPeriod::None => Err(MplxRewardsError::InvalidLockupPeriod),
            LockupPeriod::ThreeMonths => Ok(90),
            LockupPeriod::SixMonths => Ok(180),
            LockupPeriod::OneYear => Ok(365),
            LockupPeriod::Flex => Ok(5),
        }
    }
=======
>>>>>>> e37c96cd
}

/// Get current unix time
#[inline]
pub fn get_curr_unix_ts() -> u64 {
    // Conversion must be save because negative values
    // in unix means the date is earlier than 1970y
    Clock::get().unwrap().unix_timestamp as u64
}

pub(crate) trait SafeArithmeticOperations
where
    Self: std::marker::Sized,
{
    fn safe_sub(&self, amount: Self) -> Result<Self, MplxRewardsError>;
    fn safe_add(&self, amount: Self) -> Result<Self, MplxRewardsError>;
    fn safe_mul(&self, amount: Self) -> Result<Self, MplxRewardsError>;
    fn safe_div(&self, amount: Self) -> Result<Self, MplxRewardsError>;
}

impl SafeArithmeticOperations for u64 {
    fn safe_sub(&self, amount: u64) -> Result<u64, MplxRewardsError> {
        self.checked_sub(amount)
            .ok_or(MplxRewardsError::MathOverflow)
    }

    fn safe_add(&self, amount: u64) -> Result<u64, MplxRewardsError> {
        self.checked_add(amount)
            .ok_or(MplxRewardsError::MathOverflow)
    }

    fn safe_mul(&self, amount: u64) -> Result<u64, MplxRewardsError> {
        self.checked_mul(amount)
            .ok_or(MplxRewardsError::MathOverflow)
    }

    fn safe_div(&self, amount: u64) -> Result<u64, MplxRewardsError> {
        self.checked_div(amount)
            .ok_or(MplxRewardsError::MathOverflow)
    }
}

impl SafeArithmeticOperations for u128 {
    fn safe_sub(&self, amount: u128) -> Result<u128, MplxRewardsError> {
        self.checked_sub(amount)
            .ok_or(MplxRewardsError::MathOverflow)
    }

    fn safe_add(&self, amount: u128) -> Result<u128, MplxRewardsError> {
        self.checked_add(amount)
            .ok_or(MplxRewardsError::MathOverflow)
    }

    fn safe_mul(&self, amount: u128) -> Result<u128, MplxRewardsError> {
        self.checked_mul(amount)
            .ok_or(MplxRewardsError::MathOverflow)
    }

    fn safe_div(&self, amount: u128) -> Result<u128, MplxRewardsError> {
        self.checked_div(amount)
            .ok_or(MplxRewardsError::MathOverflow)
    }
}<|MERGE_RESOLUTION|>--- conflicted
+++ resolved
@@ -292,7 +292,6 @@
             LockupPeriod::Flex => Ok(beginning_of_the_day + SECONDS_PER_DAY * 5),
         }
     }
-<<<<<<< HEAD
 
     /// Return number of days plain numbers to make them appliable for the self.weighted_stake_diff
     pub fn days(&self) -> Result<u64, MplxRewardsError> {
@@ -304,8 +303,6 @@
             LockupPeriod::Flex => Ok(5),
         }
     }
-=======
->>>>>>> e37c96cd
 }
 
 /// Get current unix time
